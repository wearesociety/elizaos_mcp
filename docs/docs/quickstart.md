---
sidebar_position: 2
---

# Quickstart Guide

## Prerequisites

Before getting started with Eliza, ensure you have:
- [Node.js 23+](https://docs.npmjs.com/downloading-and-installing-node-js-and-npm)
- [pnpm 9+](https://pnpm.io/installation)
- Git for version control
- A code editor ([VS Code](https://code.visualstudio.com/) or [VSCodium](https://vscodium.com) recommended)
- [CUDA Toolkit](https://developer.nvidia.com/cuda-toolkit) (optional, for GPU acceleration)

## Installation

1. **Clone and Install**

   Please be sure to check what the [latest available stable version tag](https://github.com/ai16z/eliza/tags) is.

   Clone the repository

   ```bash
   git clone https://github.com/ai16z/eliza.git
   ```

   Enter directory

   ```bash
   cd eliza
   ```

   Switch to latest tagged release

   ```bash
    # Checkout the latest release
    # This project iterates fast, so we recommend checking out the latest release
    git checkout $(git describe --tags --abbrev=0)
   ```

   Install dependencies (on initial run)

   ```bash
   pnpm install --no-frozen-lockfile
   ```

   # Quickstart Guide Update

**Important Note on pnpm Lockfile Management**

By default, the `pnpm` lockfile will not be updated during installations based off of .npmrc frozen-lockfile=true. To update the lockfile, you need to run the command:

```bash
pnpm install --no-frozen-lockfile
```

Please only use this command when you initially instantiating the repo or are bumping the version of a package or adding a new package to your package.json. This practice helps maintain consistency in your project's dependencies and prevents unintended changes to the lockfile.

   Build the local libraries

   ```bash
   pnpm build
   ```

2. **Configure Environment**

   Copy example environment file

   ```bash
   cp .env.example .env
   ```

   Edit `.env` and add your values:

   ```bash
   # Suggested quickstart environment variables
   DISCORD_APPLICATION_ID=  # For Discord integration
   DISCORD_API_TOKEN=      # Bot token
   HEURIST_API_KEY=       # Heurist API key for LLM and image generation
   OPENAI_API_KEY=        # OpenAI API key
   GROK_API_KEY=          # Grok API key
   ELEVENLABS_XI_API_KEY= # API key from elevenlabs (for voice)
   ```

## Choose Your Model

Eliza supports multiple AI models:

- **Heurist**: Set `modelProvider: "heurist"` in your character file. Most models are uncensored.
  - LLM: Select available LLMs [here](https://docs.heurist.ai/dev-guide/supported-models#large-language-models-llms) and configure `SMALL_HEURIST_MODEL`,`MEDIUM_HEURIST_MODEL`,`LARGE_HEURIST_MODEL`
  - Image Generation: Select available Stable Diffusion or Flux models [here](https://docs.heurist.ai/dev-guide/supported-models#image-generation-models) and configure `HEURIST_IMAGE_MODEL` (default is FLUX.1-dev)
- **Llama**: Set `XAI_MODEL=meta-llama/Meta-Llama-3.1-70B-Instruct-Turbo`
- **Grok**: Set `XAI_MODEL=grok-beta`
- **OpenAI**: Set `XAI_MODEL=gpt-4o-mini` or `gpt-4o`

You set which model to use inside the character JSON file

### Local inference

    #### For llama_local inference:

      1. Set `XAI_MODEL` to your chosen model
      2. Leave `X_SERVER_URL` and `XAI_API_KEY` blank
      3. The system will automatically download the model from Hugging Face
      4. `LOCAL_LLAMA_PROVIDER` can be blank

      Note: llama_local requires a GPU, it currently will not work with CPU inference

    #### For Ollama inference:

      - If `OLLAMA_SERVER_URL` is left blank, it defaults to `localhost:11434`
      - If `OLLAMA_EMBEDDING_MODE` is left blank, it defaults to `mxbai-embed-large`

## Create Your First Agent

1. **Create a Character File**

   Check out `characters/trump.character.json` or `characters/tate.character.json` as a template you can use to copy and customize your agent's personality and behavior.
   Additionally you can read `core/src/core/defaultCharacter.ts` (in 0.0.10 but post-refactor will be in `packages/core/src/defaultCharacter.ts`)

   📝 [Character Documentation](./core/characterfile.md)

2. **Start the Agent**

   Inform it which character you want to run:

   ```bash
   pnpm start --character="characters/trump.character.json"
   ```

   You can also load multiple characters with the characters option with a comma separated list:

   ```bash
   pnpm start --characters="characters/trump.character.json,characters/tate.character.json"
   ```

3. **Interact with the Agent**

   Now you're ready to start a conversation with your agent!
   Open a new terminal window

   ```bash
   pnpm start:client
   ```

   Once the client is running, you'll see a message like this:
```
➜  Local:   http://localhost:5173/
```

   Simply click the link or open your browser to `http://localhost:5173/`. You'll see the chat interface connect to the system, and you can begin interacting with your character.

## Platform Integration

### Discord Bot Setup

1. Create a new application at [Discord Developer Portal](https://discord.com/developers/applications)
2. Create a bot and get your token
3. Add bot to your server using OAuth2 URL generator
4. Set `DISCORD_API_TOKEN` and `DISCORD_APPLICATION_ID` in your `.env`

### Twitter Integration

Add to your `.env`:

```bash
TWITTER_USERNAME=  # Account username
TWITTER_PASSWORD=  # Account password
TWITTER_EMAIL=    # Account email
<<<<<<< HEAD
=======
TWITTER_COOKIES=  # Account cookies (auth_token and CT0)
```

**Important:** Log in to the [Twitter Developer Portal](https://developer.twitter.com) and enable the "Automated" label for your account to avoid being flagged as inauthentic.

Example for TWITTER_COOKIES

The TWITTER_COOKIES variable should be a JSON string containing the necessary cookies. You can find these cookies in your web browser's developer tools. Here is an example format:

```bash
TWITTER_COOKIES='[{"key":"auth_token","value":"your token","domain":".twitter.com"},
  {"key":"ct0","value":"your ct0","domain":".twitter.com"},
  {"key":"guest_id","value":"your guest_id","domain":".twitter.com"}]'
>>>>>>> e201228c
```

### Telegram Bot

1. Create a bot
2. Add your bot token to `.env`:

```bash
TELEGRAM_BOT_TOKEN=your_token_here
```

## Optional: GPU Acceleration

If you have an NVIDIA GPU:

```bash
# Install CUDA support
npx --no node-llama-cpp source download --gpu cuda

# Ensure CUDA Toolkit, cuDNN, and cuBLAS are installed
```

## Basic Usage Examples

### Chat with Your Agent

```bash
# Start chat interface
pnpm start
```

### Run Multiple Agents

```bash
pnpm start --characters="characters/trump.character.json,characters/tate.character.json"
```

## Common Issues & Solutions

1. **Node.js Version**

   - Ensure Node.js 23.3.0 is installed
   - Use `node -v` to check version
   - Consider using [nvm](https://github.com/nvm-sh/nvm) to manage Node versions

2. **Sharp Installation**
   If you see Sharp-related errors:

   ```bash
   pnpm install --include=optional sharp
   ```

3. **CUDA Setup**

   - Verify CUDA Toolkit installation
   - Check GPU compatibility with toolkit
   - Ensure proper environment variables are set

4. **Exit Status 1**
   If you see

   ```
   triggerUncaughtException(
   ^
   [Object: null prototype] {
   [Symbol(nodejs.util.inspect.custom)]: [Function: [nodejs.util.inspect.custom]]
   }
   ```

   You can try these steps, which aim to add `@types/node` to various parts of the project

   ```
   # Add dependencies to workspace root
   pnpm add -w -D ts-node typescript @types/node

   # Add dependencies to the agent package specifically
   pnpm add -D ts-node typescript @types/node --filter "@ai16z/agent"

   # Also add to the core package since it's needed there too
   pnpm add -D ts-node typescript @types/node --filter "@ai16z/eliza"

   # First clean everything
   pnpm clean

   # Install all dependencies recursively
   pnpm install -r

   # Build the project
   pnpm build

   # Then try to start
   pnpm start
   ```

5. **Better sqlite3 was compiled against a different Node.js version**
   If you see

   ```
   Error starting agents: Error: The module '.../eliza-agents/dv/eliza/node_modules/better-sqlite3/build/Release/better_sqlite3.node'
   was compiled against a different Node.js version using
   NODE_MODULE_VERSION 131. This version of Node.js requires
   NODE_MODULE_VERSION 127. Please try re-compiling or re-installing
   ```

   You can try this, which will attempt to rebuild better-sqlite3.

   ```bash
   pnpm rebuild better-sqlite3
   ```

   If that doesn't work, try clearing your node_modules in the root folder

   ```bash
   rm -fr node_modules; pnpm store prune
   ```

   Then reinstall the requirements

   ```bash
   pnpm i
   ```

## Next Steps

Once you have your agent running, explore:

1. 🤖 [Understand Agents](./core/agents.md)
2. 📝 [Create Custom Characters](./core/characterfile.md)
3. ⚡ [Add Custom Actions](./core/actions.md)
4. 🔧 [Advanced Configuration](./guides/configuration.md)

For detailed API documentation, troubleshooting, and advanced features, check out our [full documentation](https://ai16z.github.io/eliza/).

Join our [Discord community](https://discord.gg/ai16z) for support and updates!<|MERGE_RESOLUTION|>--- conflicted
+++ resolved
@@ -168,23 +168,9 @@
 TWITTER_USERNAME=  # Account username
 TWITTER_PASSWORD=  # Account password
 TWITTER_EMAIL=    # Account email
-<<<<<<< HEAD
-=======
-TWITTER_COOKIES=  # Account cookies (auth_token and CT0)
 ```
 
 **Important:** Log in to the [Twitter Developer Portal](https://developer.twitter.com) and enable the "Automated" label for your account to avoid being flagged as inauthentic.
-
-Example for TWITTER_COOKIES
-
-The TWITTER_COOKIES variable should be a JSON string containing the necessary cookies. You can find these cookies in your web browser's developer tools. Here is an example format:
-
-```bash
-TWITTER_COOKIES='[{"key":"auth_token","value":"your token","domain":".twitter.com"},
-  {"key":"ct0","value":"your ct0","domain":".twitter.com"},
-  {"key":"guest_id","value":"your guest_id","domain":".twitter.com"}]'
->>>>>>> e201228c
-```
 
 ### Telegram Bot
 
