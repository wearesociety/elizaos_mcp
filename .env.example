--- conflicted
+++ resolved
@@ -89,16 +89,11 @@
 
 # Eternal AI's Decentralized Inference API
 ETERNALAI_URL=
-<<<<<<< HEAD
 ETERNALAI_MODEL=                    # Default: "neuralmagic/Meta-Llama-3.1-405B-Instruct-quantized.w4a16"
 ETERNALAI_CHAIN_ID=45762            # Default: "45762"
 ETERNALAI_RPC_URL=                  # Ex: https://rpc.symbiosis.eternalai.org
 ETERNALAI_AGENT_CONTRACT_ADDRESS=   # Ex: 0x5799F6349D7E9DAeD0d5c7f90F5467eC929cc89e
 ETERNALAI_AGENT_ID=                 # Ex: 1
-=======
-ETERNALAI_MODEL=         # Default: "neuralmagic/Meta-Llama-3.1-405B-Instruct-quantized.w4a16"
-ETERNALAI_CHAIN_ID=45762 #Default: "45762"
->>>>>>> 5c9a8d64
 ETERNALAI_API_KEY=
 ETERNALAI_LOG=false #Default: false
 
