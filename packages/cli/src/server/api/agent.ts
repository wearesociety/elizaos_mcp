--- conflicted
+++ resolved
@@ -407,30 +407,19 @@
 
     // First, check if agent exists
     try {
-<<<<<<< HEAD
       const agent = await db.getAgent(agentId);
       if (!agent) {
         logger.warn(`[AGENT DELETE] Agent not found: ${agentId}`);
         res.status(404).json({
           success: false,
           error: {
-            code: 'AGENT_NOT_FOUND',
-=======
-      // First check if agent exists
-      const agent = await db.getAgent(agentId);
-      if (!agent) {
-        res.status(404).json({
-          success: false,
-          error: {
             code: 'NOT_FOUND',
->>>>>>> eae3144b
             message: 'Agent not found',
           },
         });
         return;
       }
 
-<<<<<<< HEAD
       logger.debug(`[AGENT DELETE] Agent found: ${agent.name} (${agentId})`);
     } catch (checkError) {
       logger.error(`[AGENT DELETE] Error checking if agent exists: ${agentId}`, checkError);
@@ -532,23 +521,6 @@
       }
 
       res.status(statusCode).json({
-=======
-      // If agent is running, stop it first
-      const runtime = agents.get(agentId);
-      if (runtime) {
-        logger.debug(`[AGENT DELETE] Stopping agent runtime: ${agentId}`);
-        server?.unregisterAgent(agentId);
-        logger.debug(`[AGENT DELETE] Stopping agent runtime complete: ${agentId}`);
-      }
-
-      // Now delete the agent from the database
-      await db.deleteAgent(agentId);
-
-      res.status(204).send();
-    } catch (error) {
-      logger.error('[AGENT DELETE] Error deleting agent:', error);
-      res.status(500).json({
->>>>>>> eae3144b
         success: false,
         error: {
           code: 'DELETE_ERROR',
