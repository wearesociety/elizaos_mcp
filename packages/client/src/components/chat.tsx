--- conflicted
+++ resolved
@@ -16,11 +16,7 @@
 import { AgentStatus } from '@elizaos/core';
 import { useQueryClient } from '@tanstack/react-query';
 import { Activity, MenuIcon, Paperclip, Send, Terminal, X } from 'lucide-react';
-<<<<<<< HEAD
-import { useEffect, useRef, useState } from 'react';
-=======
 import { useEffect, useRef, useState, useMemo, useCallback } from 'react';
->>>>>>> 1e0f0116
 import AIWriter from 'react-aiwriter';
 import { AgentActionViewer } from './action-viewer';
 import { AudioRecorder } from './audio-recorder';
@@ -32,12 +28,9 @@
 import { useAutoScroll } from './ui/chat/hooks/useAutoScroll';
 import { Tabs, TabsContent, TabsList, TabsTrigger } from './ui/tabs';
 import { Tooltip, TooltipContent, TooltipTrigger } from './ui/tooltip';
-<<<<<<< HEAD
-=======
 import { v4 as uuidv4 } from 'uuid';
 import { useParams, useLocation, useNavigate } from 'react-router-dom';
 import axios from 'axios';
->>>>>>> 1e0f0116
 
 const SOURCE_NAME = 'client_chat';
 
@@ -144,15 +137,12 @@
   const [input, setInput] = useState('');
   const [showDetails, setShowDetails] = useState(false);
   const [detailsTab, setDetailsTab] = useState<'actions' | 'logs'>('actions');
-<<<<<<< HEAD
-=======
   const [messages, setMessages] = useState<ContentWithUser[]>([]);
   const [isConnecting, setIsConnecting] = useState(false);
   const [isConnected, setIsConnected] = useState(false);
   const [isTyping, setIsTyping] = useState(false);
   const [connectionError, setConnectionError] = useState<string | null>(null);
 
->>>>>>> 1e0f0116
   const inputRef = useRef<HTMLTextAreaElement>(null);
   const fileInputRef = useRef<HTMLInputElement>(null);
   const formRef = useRef<HTMLFormElement>(null);
@@ -182,20 +172,6 @@
 
   // Update state messages when fetched messages change
   useEffect(() => {
-<<<<<<< HEAD
-    // Only connect with the agent's ID to the room
-    // The user ID will be set in the message payload when sending
-    socketIOManager.connect(agentId, roomId);
-
-    const handleMessageBroadcasting = (data: ContentWithUser) => {
-      // Only add messages from other users (the agent) to the UI
-      // User's own messages are added directly in handleSendMessage
-      if (data.entityId !== entityId) {
-        queryClient.setQueryData(
-          ['messages', agentId, roomId, worldId],
-          (old: ContentWithUser[] = []) => [...old, { ...data, name: data.userName }]
-        );
-=======
     // Only update if we have messages and they're different from current state
     if (fetchedMessages && fetchedMessages.length > 0) {
       setMessages((prevMessages) => {
@@ -234,18 +210,10 @@
         socketIOManager.disconnectFromRoom(roomId);
       } else if (agentId) {
         socketIOManager.disconnectFromRoom(agentId);
->>>>>>> 1e0f0116
       }
     };
   }, [agentId, roomId, isConceptualRoom, socketIOManager]);
 
-<<<<<<< HEAD
-    socketIOManager.on('messageBroadcast', handleMessageBroadcasting);
-
-    return () => {
-      socketIOManager.disconnectAll();
-      socketIOManager.off('messageBroadcast', handleMessageBroadcasting);
-=======
   // Scroll to bottom function
   const scrollToBottom = useCallback(() => {
     if (messagesEndRef.current) {
@@ -303,16 +271,8 @@
 
       // Auto-scroll to bottom
       setTimeout(scrollToBottom, 100);
->>>>>>> 1e0f0116
     };
 
-<<<<<<< HEAD
-  const getMessageVariant = (id: UUID) => (id !== entityId ? 'received' : 'sent');
-
-  const { scrollRef, isAtBottom, scrollToBottom, disableAutoScroll } = useAutoScroll({
-    smooth: true,
-  });
-=======
     // Subscribe directly to socket events using EventEmitter
     socketIOManager.on('messageBroadcast', handleMessageEvent);
 
@@ -320,7 +280,6 @@
       socketIOManager.off('messageBroadcast', handleMessageEvent);
     };
   }, [agentId, socketIOManager, scrollToBottom]);
->>>>>>> 1e0f0116
 
   // Helper function to safely get agent/room ID for functions that require UUID
   const getSafeUUID = (id?: string) => {
@@ -366,30 +325,15 @@
       files: selectedFile ? [selectedFile.name] : [],
     };
 
-<<<<<<< HEAD
-    // Add to the UI
-    queryClient.setQueryData(
-      ['messages', agentId, roomId, worldId],
-      (old: ContentWithUser[] = []) => [...old, userMessage]
-    );
-
-    // Send via WebSocket to the agent
-    socketIOManager.handleBroadcastMessage(entityId, USER_NAME, input, roomId, SOURCE_NAME);
-=======
     // Save the message text before clearing the input
     const messageText = input;
 
     // Update messages state immediately for UI responsiveness
     setMessages((prev) => [...prev, newMessage]);
->>>>>>> 1e0f0116
 
     // Clear input field
     setInput('');
     setSelectedFile(null);
-<<<<<<< HEAD
-    setInput('');
-    formRef.current?.reset();
-=======
 
     try {
       let filePath = null;
@@ -473,7 +417,6 @@
       console.error('Error sending message:', error);
       setConnectionError('Error sending message');
     }
->>>>>>> 1e0f0116
   };
 
   useEffect(() => {
@@ -673,19 +616,12 @@
                     <p>Attach file</p>
                   </TooltipContent>
                 </Tooltip>
-<<<<<<< HEAD
-                <AudioRecorder
-                  agentId={agentId}
-                  onChange={(newInput: string) => setInput(newInput)}
-                />
-=======
                 {safeAgentId && (
                   <AudioRecorder
                     agentId={safeAgentId}
                     onChange={(newInput: string) => setInput(newInput)}
                   />
                 )}
->>>>>>> 1e0f0116
                 <Button type="submit" size="sm" className="ml-auto gap-1.5 h-[30px]">
                   <Send className="size-3.5" />
                 </Button>
