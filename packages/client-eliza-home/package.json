{
<<<<<<< HEAD
    "name": "@elizaos-plugins/client-eliza-home",
=======
    "name": "@elizaos/client-eliza-home",
>>>>>>> 2dbf2cc0
    "version": "0.25.6-alpha.1",
    "main": "dist/index.js",
    "type": "module",
    "types": "dist/index.d.ts",
    "dependencies": {
        "@elizaos/core": "workspace:*"
    },
    "devDependencies": {
        "tsup": "8.3.5",
        "vitest": "^3.0.0",
        "@vitest/coverage-v8": "^1.2.1"
    },
    "scripts": {
        "build": "tsup --format esm --dts",
        "dev": "tsup --format esm --dts --watch",
        "lint": "eslint . --fix",
        "test": "vitest run",
        "test:watch": "vitest watch",
        "test:coverage": "vitest run --coverage"
    },
    "publishConfig": {
        "access": "public"
    }
}<|MERGE_RESOLUTION|>--- conflicted
+++ resolved
@@ -1,9 +1,5 @@
 {
-<<<<<<< HEAD
     "name": "@elizaos-plugins/client-eliza-home",
-=======
-    "name": "@elizaos/client-eliza-home",
->>>>>>> 2dbf2cc0
     "version": "0.25.6-alpha.1",
     "main": "dist/index.js",
     "type": "module",
