{
<<<<<<< HEAD
    "name": "@elizaos-plugins/adapter-postgres",
=======
    "name": "@elizaos/adapter-postgres",
>>>>>>> 2dbf2cc0
    "version": "0.25.6-alpha.1",
    "type": "module",
    "main": "dist/index.js",
    "module": "dist/index.js",
    "types": "dist/index.d.ts",
    "exports": {
        "./package.json": "./package.json",
        ".": {
            "import": {
                "@elizaos/source": "./src/index.ts",
                "types": "./dist/index.d.ts",
                "default": "./dist/index.js"
            }
        }
    },
    "files": [
        "dist",
        "schema.sql",
        "seed.sql"
    ],
    "dependencies": {
        "@elizaos/core": "workspace:*",
        "@types/pg": "8.11.10",
        "pg": "8.13.1"
    },
    "devDependencies": {
        "tsup": "8.3.5"
    },
    "scripts": {
        "build": "tsup --format esm --dts",
        "dev": "tsup --format esm --dts --watch"
<<<<<<< HEAD
=======
    },
    "publishConfig": {
        "access": "public"
>>>>>>> 2dbf2cc0
    }
}<|MERGE_RESOLUTION|>--- conflicted
+++ resolved
@@ -1,9 +1,5 @@
 {
-<<<<<<< HEAD
     "name": "@elizaos-plugins/adapter-postgres",
-=======
-    "name": "@elizaos/adapter-postgres",
->>>>>>> 2dbf2cc0
     "version": "0.25.6-alpha.1",
     "type": "module",
     "main": "dist/index.js",
@@ -35,11 +31,8 @@
     "scripts": {
         "build": "tsup --format esm --dts",
         "dev": "tsup --format esm --dts --watch"
-<<<<<<< HEAD
-=======
     },
     "publishConfig": {
         "access": "public"
->>>>>>> 2dbf2cc0
     }
 }